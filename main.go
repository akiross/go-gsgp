--- conflicted
+++ resolved
@@ -904,44 +904,12 @@
 		defer pprof.StopCPUProfile()
 	}
 
-<<<<<<< HEAD
 	// If any extra argument is specified, it is considered as a seed file
 	var sem_seed []string
 	if flag.NArg() > 0 {
 		for _, path := range flag.Args() {
 			// TODO verify if file exist
 			sem_seed = append(sem_seed, path)
-=======
-	// Perform model seeding
-	var modelSeeding []string
-	if *config.useModels && flag.NArg() == 0 {
-		fmt.Println("The -models argument requires you to specify the path of algorithms to run")
-		return
-	} else if *config.useModels {
-		fmt.Println("Obtaining models...")
-		modelSeeding = make([]string, 0)
-		for _, modPath := range flag.Args() {
-			// Provide train and test file paths if necessary (issue #6)
-			modPath = strings.Replace(modPath, "{train}", *config.path_in, -1)
-			modPath = strings.Replace(modPath, "{test}", *config.path_test, -1)
-			// Run the files
-			callArgs := strings.Split(modPath, " ")
-			fmt.Println("Running", callArgs[0])
-			cmd := exec.Command(callArgs[0], callArgs[1:]...)
-			out, err := cmd.Output()
-			if err != nil {
-				panic(err)
-			}
-			// Process each row in the output (issue #5)
-			scanner := bufio.NewScanner(bytes.NewReader(out))
-			for scanner.Scan() {
-				line := strings.TrimSpace(scanner.Text())
-				if line != "" {
-					modelSeeding = append(modelSeeding, line)
-					fmt.Println("Seeding population with:", line)
-				}
-			}
->>>>>>> c4d2b9a0
 		}
 	}
 
@@ -963,7 +931,6 @@
 		}
 	}
 
-<<<<<<< HEAD
 	// CUDA context is bound to a specific thread, therefore it is necessary to lock this
 	// goroutine to the current thread
 	runtime.LockOSThread()
@@ -989,9 +956,7 @@
 
 	fmt.Println("CUDA initialized successfully")
 
-=======
 	// Create some files for output data
->>>>>>> c4d2b9a0
 	executiontime := create_or_panic("execution_time.txt")
 	defer executiontime.Close()
 	fitness_train := create_or_panic("fitnesstrain.txt")
@@ -1010,7 +975,6 @@
 	// Create tables with terminals and functionals
 	create_T_F()
 
-<<<<<<< HEAD
 	fmt.Println("CUDA ctx sync...")
 	ctx.Synchronize()
 	fmt.Println("Synched")
@@ -1051,13 +1015,8 @@
 
 	// Create population and feed
 	p := NewPopulation(sem_seed...)
-=======
 	// Prepare tables (memory allocation)
 	init_tables()
-
-	// Create population (using selected method: grow/full/ramped) and feed
-	p := NewPopulation(modelSeeding...)
->>>>>>> c4d2b9a0
 	initialize_population(p, *config.init_type)
 	// Evaluate each individual in the population, filling fitnesses and finding best individual
 	evaluate(p)
